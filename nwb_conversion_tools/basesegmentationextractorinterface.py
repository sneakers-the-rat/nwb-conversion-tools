"""Authors: Cody Baker and Ben Dichter."""
<<<<<<< HEAD
import roiextractors as re
=======
from abc import ABC
>>>>>>> 61188101

from .basedatainterface import BaseDataInterface
from .json_schema_utils import get_schema_from_method_signature


class BaseSegmentationExtractorInterface(BaseDataInterface, ABC):
    SegX = None

    @classmethod
    def get_source_schema(cls):
        return get_schema_from_method_signature(cls.SegX.__init__)

    def __init__(self, **source_data):
        super().__init__(**source_data)
        self.segmentation_extractor = self.SegX(**source_data)

<<<<<<< HEAD
    def convert_data(self, nwbfile, metadata_dict):
        re.NwbSegmentationExtractor.write_segmentation(
            self.segmentation_extractor,
            nwbfile=nwbfile,
            metadata=metadata_dict
        )
=======
    def run_conversion(self, nwbfile_path, metadata, stub_test=False):
        raise NotImplementedError
>>>>>>> 61188101
<|MERGE_RESOLUTION|>--- conflicted
+++ resolved
@@ -1,9 +1,6 @@
 """Authors: Cody Baker and Ben Dichter."""
-<<<<<<< HEAD
 import roiextractors as re
-=======
 from abc import ABC
->>>>>>> 61188101
 
 from .basedatainterface import BaseDataInterface
 from .json_schema_utils import get_schema_from_method_signature
@@ -20,14 +17,9 @@
         super().__init__(**source_data)
         self.segmentation_extractor = self.SegX(**source_data)
 
-<<<<<<< HEAD
-    def convert_data(self, nwbfile, metadata_dict):
+    def run_conversion(self, nwbfile, metadata_dict):
         re.NwbSegmentationExtractor.write_segmentation(
             self.segmentation_extractor,
             nwbfile=nwbfile,
             metadata=metadata_dict
-        )
-=======
-    def run_conversion(self, nwbfile_path, metadata, stub_test=False):
-        raise NotImplementedError
->>>>>>> 61188101
+        )