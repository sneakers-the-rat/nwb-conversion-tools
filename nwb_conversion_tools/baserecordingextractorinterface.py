--- conflicted
+++ resolved
@@ -49,17 +49,6 @@
     def get_metadata(self):
         """Auto-fill as much of the metadata as possible. Must comply with metadata schema."""
         metadata = super().get_metadata()
-<<<<<<< HEAD
-        # metadata.update(
-        #     Ecephys=dict(
-        #         Device=[],
-        #         ElectrodeGroup=[],
-        #         Electrodes=[],
-        #         ElectricalSeries=dict(),
-        #     )
-        # )
-=======
->>>>>>> fe00a80c
         return metadata
 
     def subset_recording(self, stub_test: bool = False):
