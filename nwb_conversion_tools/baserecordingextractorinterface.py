--- conflicted
+++ resolved
@@ -74,13 +74,17 @@
         )
         return recording_extractor
 
-<<<<<<< HEAD
-    def run_conversion(self, nwbfile: NWBFile, metadata: dict = None, stub_test: bool = False, buffer_mb: int = 500):
-=======
-    def run_conversion(self, nwbfile: NWBFile, metadata: dict = None, use_times: bool = False, 
-                       write_as_lfp: bool = False, save_path: PathType = None, 
-                       overwrite: bool = False, stub_test: bool = False):
->>>>>>> fe00a80c
+    def run_conversion(
+      self,
+      nwbfile: NWBFile,
+      metadata: dict = None,
+      stub_test: bool = False,
+      use_times: bool = False, 
+      write_as_lfp: bool = False,
+      save_path: PathType = None, 
+      overwrite: bool = False,
+      buffer_mb: int = 500
+    ):
         """
         Primary function for converting recording extractor data to nwb.
 
@@ -118,12 +122,9 @@
             recording=recording,
             nwbfile=nwbfile,
             metadata=metadata,
-<<<<<<< HEAD
-            buffer_mb=buffer_mb
-=======
             use_times=use_times,
             write_as_lfp=write_as_lfp,
             save_path=save_path,
-            overwrite=overwrite
->>>>>>> fe00a80c
+            overwrite=overwrite,
+            buffer_mb=buffer_mb
         )