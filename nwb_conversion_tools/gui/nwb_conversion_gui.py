--- conflicted
+++ resolved
@@ -25,9 +25,7 @@
 import yaml
 import sys
 import os
-import inspect
-# TODO: implement changes specified downstread
-#   -check kwargs
+
 
 class Application(QMainWindow):
     def __init__(self, metafile=None, conversion_module=None, source_paths=None,
@@ -103,13 +101,9 @@
 
         self.lbl_nwb_file = QLabel('Output nwb file:')
         self.lbl_nwb_file.setToolTip("Path to the NWB file that will be created.")
-<<<<<<< HEAD
         self.lin_nwb_file = QLineEdit('')
         if self.nwbfile_loc is not None:
             self.lin_nwb_file = QLineEdit(self.nwbfile_loc)
-=======
-        self.lin_nwb_file = QLineEdit(self.nwbfile_loc)
->>>>>>> ccf63c35
         self.btn_nwb_file = QPushButton()
         self.btn_nwb_file.setIcon(self.style().standardIcon(QStyle.SP_DialogOpenButton))
         self.btn_nwb_file.clicked.connect(self.load_nwb_file)
